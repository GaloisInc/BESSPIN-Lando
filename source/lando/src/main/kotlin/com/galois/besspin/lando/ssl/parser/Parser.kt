--- conflicted
+++ resolved
@@ -1,87 +1,79 @@
-package com.galois.besspin.lando.ssl.parser
-
-import com.galois.besspin.lando.ssl.ast.RawSSL
-import org.antlr.v4.runtime.*
-import org.antlr.v4.runtime.misc.ParseCancellationException
-import java.io.File
-
-data class SyntaxError(
-    val offendingSymbol: Any?,
-    val line: Int,
-    val column: Int,
-    val message: String
-)
-{
-    fun formatError(): String = "Line: $line, Column: $column. $message"
-}
-
-private class CollectingErrorListener : BaseErrorListener() {
-
-<<<<<<< HEAD
-    var errors: MutableList<SyntaxError> = arrayListOf() ;
-    var warnings: MutableList<SyntaxError> = arrayListOf() ;
-=======
-    var errors: MutableList<SyntaxError> = arrayListOf()
->>>>>>> 4f6486fd
-
-    @Throws(ParseCancellationException::class)
-    override fun syntaxError(
-        recognizer: Recognizer<*, *>?,
-        offendingSymbol: Any?,
-        line: Int,
-        charPositionInLine: Int,
-        msg: String?,
-        e: RecognitionException?
-    ) {
-        if (msg?.startsWith(SSLParser.warningPrefix) == true)
-            warnings.add(SyntaxError(offendingSymbol, line, charPositionInLine,
-                         msg!!.removePrefix(SSLParser.warningPrefix)))
-        else
-            errors.add(SyntaxError(offendingSymbol, line, charPositionInLine, msg ?: ""))
-    }
-
-    fun formatErrors(): String = errors.map { e -> e.formatError() }.joinToString(separator = "\n")
-
-    fun formatWarnings() : String {
-        if (warnings.size != 0)
-            return "Generated ${warnings.size} warning(s):\n" +
-                    warnings.map { e -> e.formatError() }.joinToString(separator="\n")
-        else
-            return ""
-    }
-
-
-}
-
-<<<<<<< HEAD
-fun parseFile(file: File, debugLexer: Boolean = false): Pair<RawSSL,String> {
-=======
-fun parseStream(stream: CharStream, debugLexer: Boolean = false): RawSSL {
->>>>>>> 4f6486fd
-    val errorListener = CollectingErrorListener()
-
-    val lexer = SSLLexer(stream)
-    lexer.debug = debugLexer
-    lexer.removeErrorListeners()
-    lexer.addErrorListener(errorListener)
-
-    val tokenStream = CommonTokenStream(lexer)
-
-    val parser = SSLParser(tokenStream)
-    parser.removeErrorListeners()
-    parser.addErrorListener(errorListener)
-
-    val landoSource = parser.landoSource()
-
-    if(errorListener.errors.size != 0) {
-        throw IllegalStateException("Parser Failed due to the following errors:\n${errorListener.formatErrors()}\n")
-    } else {
-        return Pair(RawAstBuilder(landoSource).build(), errorListener.formatWarnings())
-    }
-}
-
-fun parseFile(file: File, debugLexer: Boolean = false): RawSSL =
-        parseStream(CharStreams.fromPath(file.toPath()), debugLexer)
-
-fun parseText(text: String, debugLexer: Boolean = false): RawSSL =
+package com.galois.besspin.lando.ssl.parser
+
+import com.galois.besspin.lando.ssl.ast.RawSSL
+import org.antlr.v4.runtime.*
+import org.antlr.v4.runtime.misc.ParseCancellationException
+import java.io.File
+
+data class SyntaxError(
+    val offendingSymbol: Any?,
+    val line: Int,
+    val column: Int,
+    val message: String
+)
+{
+    fun formatError(): String = "Line: $line, Column: $column. $message"
+}
+
+private class CollectingErrorListener : BaseErrorListener() {
+
+    var errors: MutableList<SyntaxError> = arrayListOf()
+    var warnings: MutableList<SyntaxError> = arrayListOf()
+
+    @Throws(ParseCancellationException::class)
+    override fun syntaxError(
+        recognizer: Recognizer<*, *>?,
+        offendingSymbol: Any?,
+        line: Int,
+        charPositionInLine: Int,
+        msg: String?,
+        e: RecognitionException?
+    ) {
+        if (msg?.startsWith(SSLParser.warningPrefix) == true)
+            warnings.add(SyntaxError(offendingSymbol, line, charPositionInLine,
+                         msg.removePrefix(SSLParser.warningPrefix)))
+        else
+            errors.add(SyntaxError(offendingSymbol, line, charPositionInLine, msg ?: ""))
+    }
+
+    fun formatErrors(): String = errors.map { e -> e.formatError() }.joinToString(separator = "\n")
+
+    fun formatWarnings() : String {
+        if (warnings.size != 0)
+            return "Generated ${warnings.size} warning(s):\n" +
+                    warnings.map { e -> e.formatError() }.joinToString(separator="\n")
+        else
+            return ""
+    }
+
+
+}
+
+fun parseStream(stream: CharStream, debugLexer: Boolean = false): Pair<RawSSL,String> {
+    val errorListener = CollectingErrorListener()
+
+    val lexer = SSLLexer(stream)
+    lexer.debug = debugLexer
+    lexer.removeErrorListeners()
+    lexer.addErrorListener(errorListener)
+
+    val tokenStream = CommonTokenStream(lexer)
+
+    val parser = SSLParser(tokenStream)
+    parser.removeErrorListeners()
+    parser.addErrorListener(errorListener)
+
+    val landoSource = parser.landoSource()
+
+    if(errorListener.errors.size != 0) {
+        throw IllegalStateException("Parser Failed due to the following errors:\n${errorListener.formatErrors()}\n")
+    } else {
+        return Pair(RawAstBuilder(landoSource).build(), errorListener.formatWarnings())
+    }
+}
+
+fun parseFile(file: File, debugLexer: Boolean = false): Pair<RawSSL,String> =
+        parseStream(CharStreams.fromPath(file.toPath()), debugLexer)
+
+fun parseText(text: String, debugLexer: Boolean = false): Pair<RawSSL,String> =
         parseStream(CharStreams.fromString(text), debugLexer)