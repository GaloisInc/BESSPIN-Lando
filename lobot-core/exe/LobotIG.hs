{-# LANGUAGE DataKinds #-}
{-# LANGUAGE GADTs #-}
{-# LANGUAGE RecordWildCards #-}
{-# LANGUAGE TypeApplications #-}
{-# LANGUAGE TypeOperators #-}
module Main where

import Lobot.Expr
import Lobot.Instances
import Lobot.JSON
import Lobot.Kind
import Lobot.Parser
import Lobot.Pretty
import Lobot.TypeCheck
import Lobot.Types

import qualified Data.Aeson as A
import qualified Data.ByteString.Lazy.Char8 as BS
import qualified Data.Text as T

import Control.Monad (void, when)
import Data.Foldable (forM_)
import Data.IORef
import Data.Parameterized.BoolRepr
import Data.Parameterized.Context hiding (last, take)
import Data.Parameterized.Some
import Data.Parameterized.SymbolRepr
import Data.Parameterized.TraversableFC
import Numeric.Natural
import Options.Applicative
import System.Directory
import System.Exit
import System.Process

data Options = Options { inFileName :: String }
  deriving Show

count :: Natural
count = 100

options :: Parser Options
options = Options
      <$> argument str (metavar "FILE")

main :: IO ()
main = ig =<< execParser i
  where i = info (options <**> helper)
          ( fullDesc
         <> progDesc "Generate instances from a Lobot file"
          )

ig :: Options -> IO ()
ig Options{..} = do
  mz3 <- findExecutable "z3"
  when (not (isJust mz3)) $ do
    putStrLn $ "ERROR -- z3 executable must be on your path."
    exitFailure
  let Just z3 = mz3
  fileStr <- readFile inFileName
  case parseDecls inFileName fileStr of
    Left err -> putStrLn err
    Right decls -> case typeCheck decls of
      Left err -> print $ ppTypeError inFileName err
      Right (TypeCheckResult _ [], _) -> print "No kinds in file"
      Right (TypeCheckResult env ks, ws) -> case last ks of
        Some k -> do
          forM_ ws $ print . ppTypeWarning inFileName
          putStrLn $
            "Last kind in " ++ inFileName ++ ":"
          putStrLn $ "----------------"
          print $ ppKind k
          putStrLn $ "----------------"
          case isAbstractType (kindType k) of
            FalseRepr -> do
              putStrLn $ "Generating instances..."
<<<<<<< HEAD
              validInsts <-
                collectAndFilterInstances "/usr/local/bin/z3" env (canonicalEnv env) k count
              putStrLn $ show (length validInsts) ++ " valid instances."
=======
              (validInsts, totalInsts) <-
                collectAndFilterInstances z3 knownRepr fnEnv k count
              putStrLn $ show (length validInsts) ++ " valid instances, enumerated " ++ show totalInsts
>>>>>>> d22c1c45
              let numInsts = length validInsts
              iRef <- newIORef 1
              forM_ validInsts $ \inst -> do
                i <- readIORef iRef
                modifyIORef iRef (+1)
                putStrLn $
                  "Instance " ++ show i ++ "/" ++ show numInsts ++ ":"
                print $ ppLiteralWithKindName (kindName k) inst
                when (i < numInsts) $ do
                  putStrLn $ "Press enter to see the next instance."
                  void getLine
            TrueRepr -> do
              putStrLn $ "Cannot generate instances of abstract type."
              exitFailure

<<<<<<< HEAD
-- type FnEnv = EmptyCtx ::>
--   FunType "add1" (EmptyCtx ::> IntType) IntType ::>
--   FunType "write_nlines_file" (EmptyCtx ::> IntType) (AbsType "filepath") ::>
--   FunType "run_wc" (EmptyCtx
--                     ::> AbsType "filepath"
--                     ::> EnumType (EmptyCtx ::> "C" ::> "L" ::> "M" ::> "W"))
--            IntType
=======
type FnEnv = EmptyCtx ::>
  FunType "add1" (EmptyCtx ::> IntType) IntType ::>
  FunType "square" (EmptyCtx ::> IntType) IntType ::>
  FunType "write_nlines_file" (EmptyCtx ::> IntType) (AbsType "filepath") ::>
  FunType "run_wc" (EmptyCtx
                    ::> AbsType "filepath"
                    ::> EnumType (EmptyCtx ::> "C" ::> "L" ::> "M" ::> "W"))
           IntType
>>>>>>> d22c1c45

-- fnEnv :: Assignment (FunctionImpl IO) FnEnv
-- fnEnv = canonicalEnv knownRepr

canonicalEnv :: Assignment FunctionTypeRepr fntps
             -> Assignment (FunctionImpl IO) fntps
canonicalEnv Empty = Empty
canonicalEnv (fntps :> fntp@FunctionTypeRepr{}) = canonicalEnv fntps :> canonicalFn fntp

canonicalFn :: FunctionTypeRepr (FunType nm args ret)
            -> FunctionImpl IO (FunType nm args ret)
canonicalFn fntp = FunctionImpl fntp (run fntp)

run :: FunctionTypeRepr (FunType nm args ret)
    -> Assignment Literal args
    -> IO (Literal ret)
run FunctionTypeRepr{..} args = do
  let json_args = A.toJSONList (toListFC literalToJSON args)
      std_in = BS.unpack (A.encode json_args)
      p = shell (T.unpack (symbolRepr functionName))
  (ec, std_out, std_err) <- readCreateProcessWithExitCode p std_in
  case ec of
    ExitSuccess -> case A.eitherDecode (BS.pack std_out) of
      Right v -> case literalFromJSON v of
        A.Success (Some l') -> case testEquality functionRetType (literalType l') of
          Just Refl -> return l'
          Nothing -> do putStrLn $ "expected " ++ show functionRetType ++ ", got " ++ show l'
                        exitFailure
        A.Error e -> do putStrLn $ "error: " ++ e
                        exitFailure
      Left e -> do putStrLn "Error decoding JSON"
                   putStrLn std_out
                   putStrLn e
                   exitFailure
    ExitFailure _ -> do putStrLn $ "error: " ++ std_err
                        exitFailure<|MERGE_RESOLUTION|>--- conflicted
+++ resolved
@@ -19,6 +19,7 @@
 import qualified Data.Text as T
 
 import Control.Monad (void, when)
+import Data.Maybe
 import Data.Foldable (forM_)
 import Data.IORef
 import Data.Parameterized.BoolRepr
@@ -73,15 +74,9 @@
           case isAbstractType (kindType k) of
             FalseRepr -> do
               putStrLn $ "Generating instances..."
-<<<<<<< HEAD
-              validInsts <-
-                collectAndFilterInstances "/usr/local/bin/z3" env (canonicalEnv env) k count
-              putStrLn $ show (length validInsts) ++ " valid instances."
-=======
               (validInsts, totalInsts) <-
-                collectAndFilterInstances z3 knownRepr fnEnv k count
+                collectAndFilterInstances z3 env (canonicalEnv env) k count
               putStrLn $ show (length validInsts) ++ " valid instances, enumerated " ++ show totalInsts
->>>>>>> d22c1c45
               let numInsts = length validInsts
               iRef <- newIORef 1
               forM_ validInsts $ \inst -> do
@@ -97,24 +92,14 @@
               putStrLn $ "Cannot generate instances of abstract type."
               exitFailure
 
-<<<<<<< HEAD
 -- type FnEnv = EmptyCtx ::>
 --   FunType "add1" (EmptyCtx ::> IntType) IntType ::>
+--   FunType "square" (EmptyCtx ::> IntType) IntType ::>
 --   FunType "write_nlines_file" (EmptyCtx ::> IntType) (AbsType "filepath") ::>
 --   FunType "run_wc" (EmptyCtx
 --                     ::> AbsType "filepath"
 --                     ::> EnumType (EmptyCtx ::> "C" ::> "L" ::> "M" ::> "W"))
 --            IntType
-=======
-type FnEnv = EmptyCtx ::>
-  FunType "add1" (EmptyCtx ::> IntType) IntType ::>
-  FunType "square" (EmptyCtx ::> IntType) IntType ::>
-  FunType "write_nlines_file" (EmptyCtx ::> IntType) (AbsType "filepath") ::>
-  FunType "run_wc" (EmptyCtx
-                    ::> AbsType "filepath"
-                    ::> EnumType (EmptyCtx ::> "C" ::> "L" ::> "M" ::> "W"))
-           IntType
->>>>>>> d22c1c45
 
 -- fnEnv :: Assignment (FunctionImpl IO) FnEnv
 -- fnEnv = canonicalEnv knownRepr
