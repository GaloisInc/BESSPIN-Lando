{-# LANGUAGE DataKinds #-}
{-# LANGUAGE GADTs #-}
{-# LANGUAGE KindSignatures #-}
{-# LANGUAGE LambdaCase #-}
{-# LANGUAGE RankNTypes #-}
{-# LANGUAGE RecordWildCards #-}
{-# LANGUAGE TypeOperators #-}
{-# LANGUAGE TypeApplications #-}
{-# LANGUAGE OverloadedStrings #-}
{-# LANGUAGE ScopedTypeVariables #-}

{-|
Module      : Lobot.TypeCheck.SecondPass
Description : The second pass of typechecking the Lobot AST.
Copyright   : (c) Matthew Yacavone, 2020
License     : BSD3
Maintainer  : myac@galois.com
Stability   : experimental
Portability : POSIX

This module does the second pass of typechecking the Lobot AST.
-}

module Lobot.TypeCheck.SecondPass
  ( secondPass
  ) where

import qualified Data.HashMap as H
import qualified Data.HashSet as HS

import Data.Text (Text, append)
import Data.List (union)
import Data.Maybe (catMaybes)
import Data.Either (partitionEithers)
import Control.Monad (when, forM_)
import Control.Monad.State (get, modify)
import Control.Monad.Except (throwError, catchError)
import Data.Parameterized.BoolRepr
import Data.Parameterized.Some
import Data.Parameterized.Pair
import Data.Parameterized.Context hiding (null)
import Data.Parameterized.NatRepr
import Data.Parameterized.SymbolRepr
import Data.Parameterized.TraversableFC
import Data.Constraint (Dict(..))

import Lobot.Utils hiding (unzip)
import Lobot.Expr as E
import Lobot.Kind as K
import Lobot.Syntax as S
import Lobot.Types as T

import Lobot.TypeCheck.Monad
import Lobot.TypeCheck.IDecls as I
import Lobot.TypeCheck.FirstPass (tcType)


secondPass :: Assignment FunctionTypeRepr env
           -> [I.Decl]
           -> WithWarnings (Either TypeError)
                           ([Some (K.Kind env)], [Some (K.Check env)])
secondPass env ds = evalTCM $ tcDecls env ds


newtype P2Cns env ctx = P2Cns [E.Expr env ctx BoolType]

type TCM2 env = TCM (P2Cns env) TypeError


addKind :: Text -> K.Kind env tp -> EnumNameSet -> TCM2 env ()
addKind nm (K.Kind _ tp _ cns) enms =
  modify (H.insert nm (NamedKind tp (P2Cns cns) (not (null cns)) enms))

addFunction :: Text -> I.FunctionType -> TCM2 env ()
addFunction nm (I.FunType arg_tps ret_tp _ _ arg_enms ret_enms) = do
  modify (H.insert nm (NamedFunction arg_tps ret_tp (P2Cns []) (P2Cns [])
                                                    arg_enms ret_enms))

lookupKind :: Assignment T.FunctionTypeRepr env
           -> LText -> TCM2 env (Some (K.Kind env))
lookupKind env (L p k) = do
  mb_k' <- H.lookup k <$> get
  case mb_k' of
    Just (NamedKind tp (P2Cns cns) _ _) -> pure (Some (K.Kind k tp env cns))
    _ -> throwError (KindNameNotInScope (L p k))

lookupFunction :: Assignment T.FunctionTypeRepr env
               -> LText -> TCM2 env (Some (Index env), [EnumNameSet])
lookupFunction env (L p fn) = do
  mb_fn' <- H.lookup fn <$> get
  let mb_idx = findIndex (\FunctionTypeRepr{..} -> fn == symbolRepr functionName) env
  case (mb_fn', mb_idx) of
    (Just (NamedFunction _ _ _ _ arg_enms _), Just idx) -> pure (idx, arg_enms)
    _ -> throwError (FunctionNameNotInScope (L p fn))


tcDecls :: Assignment FunctionTypeRepr env
        -> [I.Decl]
        -> TCM2 env ([Some (K.Kind env)], [Some (K.Check env)])
tcDecls env ds = partitionEithers . catMaybes <$> mapM (tcDecl env) ds

tcDecl :: Assignment FunctionTypeRepr env
       -> I.Decl
       -> TCM2 env (Maybe (Either (Some (K.Kind env))
                                  (Some (K.Check env))))
tcDecl env (I.KindDecl ik) =
  Just . Left <$> tcKind env ik
tcDecl env (I.CheckDecl ick) =
  Just . Right <$> tcCheck env ick
tcDecl env (I.TypeSynDecl nm (Some tp) enms) = do
  tcDecl env (I.KindDecl (I.Kind nm tp [] [] enms))
tcDecl _env (I.FunctionDecl (L _ nm) ftp) = do
  addFunction nm ftp
  pure Nothing

tcKind :: Assignment FunctionTypeRepr env
       -> I.Kind
       -> TCM2 env (Some (K.Kind env))
tcKind env (I.Kind (L _ nm) tp cns dcns enms) = do
  cns'  <- mapM (tcExpr enms env (singleton $ SelfElem tp) T.BoolRepr) cns
  dcns' <- concat <$> mapM (resolveDerivedConstraint env tp) dcns
  let k' = K.Kind nm tp env (cns' ++ dcns')
  addKind nm k' enms
  pure $ Some k'

tcCheck :: forall env .
           Assignment FunctionTypeRepr env
        -> I.Check
        -> TCM2 env (Some (K.Check env))
tcCheck env (I.Check (L _ nm) flds cns reqs enms) = do
  let tps = fmapFC (\(I.CheckField (S.L _ nm') tp _) -> VarElem nm' tp) flds
  cns'  <- mapM (tcExpr enms env tps T.BoolRepr) cns
  let collectDCs :: Index tps tp -> CheckField tp
                 -> TCM2 env [E.Expr env tps 'T.BoolType]
      collectDCs i (CheckField _ tp dcns) = do
        kes <- concat <$> mapM (resolveDerivedConstraint env tp) dcns
        return $ giveSelf (E.VarExpr i) <$> kes
  dcns' <- traverseAndCollect collectDCs flds
  reqs' <- mapM (tcExpr enms env tps T.BoolRepr) reqs
  let namedTypes = fmapFC (\(CheckField (S.L _ fnm) tp _) -> NamedType fnm tp) flds
  let ck' = K.Check nm namedTypes env (cns' ++ dcns') reqs'
  pure $ Some ck'

-- | Using the given context of fully checked kinds, turns a
-- 'DerivedConstraint' into a list of type-checked expressions in the
-- appropriate scope.
-- NOTE: Maybe we want to do something more type-directed here in the future...
resolveDerivedConstraint :: Assignment T.FunctionTypeRepr env
                         -> T.TypeRepr tp
                         -> DerivedConstraint
                         -> TCM2 env [K.KindExpr env tp T.BoolType]

resolveDerivedConstraint env tp (FromKind (L p nm)) = do
  Some k <- lookupKind env (L p nm)
  case testEquality tp (K.kindType k) of
    Just Refl -> pure $ K.kindConstraints k
    _ -> throwError . InternalError p $
           "Malformed derived constraint: FromKind " `append` nm

resolveDerivedConstraint env tp (FromField (L p f) ds)
  | T.StructRepr ftps <- tp
  , Just (Some idx) <- findIndex (\(FieldRepr f' _) -> f == symbolRepr f') ftps
  , FieldRepr _ ftp <- ftps ! idx
    = do ds' <- concat <$> mapM (resolveDerivedConstraint env ftp) ds
         pure $ fmap (giveSelf (E.FieldExpr K.SelfExpr idx)) ds'
  | otherwise
    = throwError . InternalError p $
        "Malformed derived constraint: FromField " `append` f


-- Type inference and checking for expressions

data ContextElem (tp :: T.Type) where
  SelfElem :: T.TypeRepr tp -> ContextElem tp
  VarElem  :: Text -> T.TypeRepr tp -> ContextElem tp

ifVarElem :: (Text -> T.TypeRepr tp -> Bool) -> ContextElem tp -> Bool
ifVarElem f (VarElem nm tp) = f nm tp
ifVarElem _ _ = False

-- | ...
addlEnms :: S.LExpr -> TCM2 env EnumNameSet
addlEnms (L _ (S.ApplyExpr (L p fn) _)) = do
  mb_fn' <- H.lookup fn <$> get
  case mb_fn' of
    Just (NamedFunction _ _ _ _ _ ret_enms) -> pure ret_enms
    _ -> throwError (FunctionNameNotInScope (L p fn))
addlEnms (L _ (S.LiteralExpr (L _ (S.StructLit (Just tp) _)))) =
  (\(_,_,enms) -> enms) <$> tcType tp
addlEnms (L _ (S.FieldExpr x _)) = addlEnms x
addlEnms _ = pure HS.empty

-- | Guess, or infer, the type of an expression without any knowledge of what
-- its type should be. The 'Bool' returned is true if and only if the type
-- returned is a guess rather than an inference.
tcInferExpr :: EnumNameSet
            -> Assignment T.FunctionTypeRepr env
            -> Assignment ContextElem ctx
            -> S.LExpr
            -> TCM2 env (Bool, Pair T.TypeRepr (E.Expr env ctx))

tcInferExpr enms env _ (L _ (S.LiteralExpr l)) = do
  (isGuess, InferredLit tp l') <- tcInferLit enms env l
  pure (isGuess, Pair tp (E.LiteralExpr l'))

tcInferExpr enms env ctx (L p (S.VarExpr t))
  -- if t is an enum:
  | unLoc t `HS.member` enms
    = tcInferExpr enms env ctx (L p (S.LiteralExpr (L p (S.EnumLit t))))
  -- if we're in a kind context and t is a field name:
  | (Empty :> SelfElem (T.StructRepr ftps)) <- ctx
  , Just (Some i) <- findIndex (\(FieldRepr f _) -> unLoc t == symbolRepr f) ftps
  , FieldRepr _ tp <- ftps ! i
    = pure (False, Pair tp (E.FieldExpr (E.VarExpr baseIndex) i))
  -- if t is a variable name from the current context:
  | Just (Some i) <- findIndex (ifVarElem (\nm _ -> unLoc t == nm)) ctx
  , VarElem _ tp <- ctx ! i
    = pure (False, Pair tp (E.VarExpr i))
  -- otherwise, we error
  | otherwise
    = throwError (OtherNameNotInScope t)

tcInferExpr _ _ ctx (L p S.SelfExpr)
  | (Empty :> SelfElem tp) <- ctx = pure (False, Pair tp K.SelfExpr)
  | otherwise                     = throwError (UnexpectedSelfError p)

tcInferExpr enms env ctx (L _ (S.FieldExpr x (L p f))) = do
  (_, Pair xtp x') <- tcInferExpr enms env ctx x
  Some f' <- pure $ someSymbol f
  case xtp of
    StructRepr ftps -> case fieldIndex f' ftps of
      Just (SomeField tp i) -> pure (False, Pair tp (E.FieldExpr x' i))
      Nothing -> throwError (NoSuchFieldError (L p f) x (Some xtp))
    _ -> throwError (TypeMismatchError x (TypeString "a struct")
                                                    (Just $ SomeType xtp))

tcInferExpr enms env ctx (L _ (S.ApplyExpr fn args)) = do
  (Some fi, arg_enms) <- lookupFunction env fn
  fntp@FunctionTypeRepr{..} <- pure $ env ! fi
  mb_args' <-
    tcExprs enms env ctx functionArgTypes (reverse (zip args arg_enms))
  case mb_args' of
    Just args' -> pure (False, Pair functionRetType (E.ApplyExpr fi args'))
    Nothing -> throwError (FunctionArgLengthError fn (Some fntp) args)

tcInferExpr enms env ctx (L _ (S.EqExpr x y)) = do
  x_enms <- HS.union enms <$> addlEnms y
  y_enms <- HS.union enms <$> addlEnms x
  (xGuess, Pair xtp x') <- tcInferExpr x_enms env ctx x
  (yGuess, Pair ytp y') <- tcInferExpr y_enms env ctx y
  let uni_err = TypeUnificationError x (SomeType xtp)
                                     y (SomeType ytp)
  case (isNonAbstract xtp, isNonAbstract ytp) of
    (Just Dict, Just Dict) -> do
      case (testEquality xtp ytp, xGuess, yGuess, unifyTypes xtp ytp) of
        (Just Refl, _, _, _) ->
          pure (False, Pair T.BoolRepr (E.EqExpr x' y'))
        (Nothing, False, True, _) -> do
          y'' <- tcExpr y_enms env ctx xtp y
          pure (False, Pair T.BoolRepr (E.EqExpr x' y''))
        (Nothing, True, False, _) -> do
          x'' <- tcExpr x_enms env ctx ytp x
          pure (False, Pair T.BoolRepr (E.EqExpr x'' y'))
        (Nothing, True, True, Just (SomeNonAbsTp uni_tp)) ->
          do { x'' <- tcExpr x_enms env ctx uni_tp x
             ; y'' <- tcExpr y_enms env ctx uni_tp y
             ; pure (False, Pair T.BoolRepr (E.EqExpr x'' y''))
             } `catchError` (const $ throwError uni_err)
        _ -> throwError uni_err
<<<<<<< HEAD
    (Nothing, _) -> throwError (AbstractEqualityError x (SomeType xtp))
    (_, Nothing) -> throwError (AbstractEqualityError y (SomeType ytp))
=======
    (TrueRepr, _) -> throwError (AbstractEqualityError x (SomeType xtp))
    (_, TrueRepr) -> throwError (AbstractEqualityError y (SomeType ytp))
-- we entirely leverage the previous case here
tcInferExpr enms env ctx (L p (S.NeqExpr x y)) =
  tcInferExpr enms env ctx (L p (S.EqExpr x y)) >>= \case
    (False, Pair T.BoolRepr (E.EqExpr x' y')) ->
      pure (False, Pair T.BoolRepr (E.NeqExpr x' y'))
    _ -> throwError $ InternalError p "NeqExpr!"
>>>>>>> c0c72406

tcInferExpr enms env ctx (L _ (S.LteExpr x y)) = do
  x' <- tcExpr enms env ctx T.IntRepr x
  y' <- tcExpr enms env ctx T.IntRepr y
  pure (False, Pair T.BoolRepr (E.LteExpr x' y'))
tcInferExpr enms env ctx (L _ (S.LtExpr x y)) = do
  x' <- tcExpr enms env ctx T.IntRepr x
  y' <- tcExpr enms env ctx T.IntRepr y
  pure (False, Pair T.BoolRepr (E.LtExpr x' y'))
tcInferExpr enms env ctx (L _ (S.GteExpr x y)) = do
  x' <- tcExpr enms env ctx T.IntRepr x
  y' <- tcExpr enms env ctx T.IntRepr y
  pure (False, Pair T.BoolRepr (E.GteExpr x' y'))
tcInferExpr enms env ctx (L _ (S.GtExpr x y)) = do
  x' <- tcExpr enms env ctx T.IntRepr x
  y' <- tcExpr enms env ctx T.IntRepr y
  pure (False, Pair T.BoolRepr (E.GtExpr x' y'))
tcInferExpr enms env ctx (L _ (S.PlusExpr x y)) = do
  x' <- tcExpr enms env ctx T.IntRepr x
  y' <- tcExpr enms env ctx T.IntRepr y
  pure (False, Pair T.IntRepr (E.PlusExpr x' y'))
tcInferExpr enms env ctx (L _ (S.MinusExpr x y)) = do
  x' <- tcExpr enms env ctx T.IntRepr x
  y' <- tcExpr enms env ctx T.IntRepr y
  pure (False, Pair T.IntRepr (E.MinusExpr x' y'))
tcInferExpr enms env ctx (L _ (S.TimesExpr x y)) = do
  x' <- tcExpr enms env ctx T.IntRepr x
  y' <- tcExpr enms env ctx T.IntRepr y
  pure (False, Pair T.IntRepr (E.TimesExpr x' y'))
tcInferExpr enms env ctx (L _ (S.ModExpr x y)) = do
  x' <- tcExpr enms env ctx T.IntRepr x
  y' <- tcExpr enms env ctx T.IntRepr y
  pure (False, Pair T.IntRepr (E.ModExpr x' y'))
tcInferExpr enms env ctx (L _ (S.DivExpr x y)) = do
  x' <- tcExpr enms env ctx T.IntRepr x
  y' <- tcExpr enms env ctx T.IntRepr y
  pure (False, Pair T.IntRepr (E.DivExpr x' y'))
tcInferExpr enms env ctx (L _ (S.NegExpr x)) = do
  x' <- tcExpr enms env ctx T.IntRepr x
  pure (False, Pair T.IntRepr (E.NegExpr x'))

tcInferExpr enms env ctx (L _ (S.MemberExpr x y)) = do
  x_enms <- HS.union enms <$> addlEnms y
  y_enms <- HS.union enms <$> addlEnms x
  (xGuess, Pair xtp x') <- tcInferExpr x_enms env ctx x
  (yGuess, Pair ytp y') <- tcInferExpr y_enms env ctx y
  let uni_err = EnumSetUnificationError x (SomeType xtp)
                                        y (SomeType ytp)
  case (xtp, ytp) of
    (T.EnumRepr xcs, T.SetRepr ycs) -> do
      case (testEquality xcs ycs, xGuess, yGuess, unifyEnumNames xcs ycs) of
        (Just Refl, _, _, _) ->
          pure (False, Pair T.BoolRepr (E.MemberExpr x' y'))
        (Nothing, False, True, _) -> do
          y'' <- tcExpr y_enms env ctx (T.SetRepr xcs) y
          pure (False, Pair T.BoolRepr (E.MemberExpr x' y''))
        (Nothing, True, False, _) -> do
          x'' <- tcExpr x_enms env ctx (T.EnumRepr ycs) x
          pure (False, Pair T.BoolRepr (E.MemberExpr x'' y'))
        (Nothing, True, True, SomeNonEmptySyms uni_cs) ->
          do { x'' <- tcExpr x_enms env ctx (T.EnumRepr uni_cs) x
             ; y'' <- tcExpr y_enms env ctx (T.SetRepr  uni_cs) y
             ; pure (False, Pair T.BoolRepr (E.MemberExpr x'' y''))
             } `catchError` (const $ throwError uni_err)
        _ -> throwError uni_err
    (T.EnumRepr _, _) -> throwError (TypeMismatchError y
                                                       (TypeString "a set")
                                                       (Just $ SomeType ytp))
    (_,_) -> throwError (TypeMismatchError x
                                           (TypeString "an enum")
                                           (Just $ SomeType xtp))
-- we entirely leverage the previous case here
tcInferExpr enms env ctx (L p (S.NotMemberExpr x y)) =
  tcInferExpr enms env ctx (L p (S.MemberExpr x y)) >>= \case
    (False, Pair T.BoolRepr (E.MemberExpr x' y')) ->
      pure (False, Pair T.BoolRepr (E.NotMemberExpr x' y'))
    _ -> throwError $ InternalError p "NonMemberExpr!"

tcInferExpr enms env ctx (L _ (S.AndExpr x y)) = do
  x' <- tcExpr enms env ctx T.BoolRepr x
  y' <- tcExpr enms env ctx T.BoolRepr y
  pure (False, Pair T.BoolRepr (E.AndExpr x' y'))
tcInferExpr enms env ctx (L _ (S.OrExpr x y)) = do
  x' <- tcExpr enms env ctx T.BoolRepr x
  y' <- tcExpr enms env ctx T.BoolRepr y
  pure (False, Pair T.BoolRepr (E.OrExpr x' y'))
tcInferExpr enms env ctx (L _ (S.XorExpr x y)) = do
  x' <- tcExpr enms env ctx T.BoolRepr x
  y' <- tcExpr enms env ctx T.BoolRepr y
  pure (False, Pair T.BoolRepr (E.XorExpr x' y'))
tcInferExpr enms env ctx (L _ (S.ImpliesExpr x y)) = do
  x' <- tcExpr enms env ctx T.BoolRepr x
  y' <- tcExpr enms env ctx T.BoolRepr y
  pure (False, Pair T.BoolRepr (E.ImpliesExpr x' y'))
tcInferExpr enms env ctx (L _ (S.IffExpr x y)) = do
  x' <- tcExpr enms env ctx T.BoolRepr x
  y' <- tcExpr enms env ctx T.BoolRepr y
  pure (False, Pair T.BoolRepr (E.IffExpr x' y'))
tcInferExpr enms env ctx (L _ (S.NotExpr x)) = do
  x' <- tcExpr enms env ctx T.BoolRepr x
  pure (False, Pair T.BoolRepr (E.NotExpr x'))

tcInferExpr enms env ctx (L _ (S.IsInstanceExpr x tp)) = do
  (Some tp', dcns, enms') <- tcType tp
  x' <- tcExpr (enms `HS.union` enms') env ctx tp' x
  dcns' <- concat <$> mapM (resolveDerivedConstraint env tp') dcns
  let res = if null dcns' then E.LiteralExpr (E.BoolLit True)
                          else foldr1 E.AndExpr (giveSelf x' <$> dcns')
  pure (False, Pair T.BoolRepr res)
  
data SomeField (ftps :: Ctx (Symbol, T.Type)) (nm :: Symbol) :: * where
  SomeField :: T.TypeRepr tp -> Index ftps '(nm, tp) -> SomeField ftps nm

-- adapted from 'elemIndex'
fieldIndex :: SymbolRepr nm -> Assignment FieldRepr ftps
           -> Maybe (SomeField ftps nm)
fieldIndex nm ftps = case traverseAndCollect (go nm) ftps of
                       Left x  -> Just x
                       Right _ -> Nothing
  where go :: SymbolRepr nm -> Index ftps pr -> FieldRepr pr
           -> Either (SomeField ftps nm) ()
        go nm' i (FieldRepr nm'' tp)
          | Just Refl <- testEquality nm' nm'' = Left (SomeField tp i)
          | otherwise = Right ()


-- | Check that the type of an expression is equal to some known type.
tcExpr :: EnumNameSet
       -> Assignment T.FunctionTypeRepr env
       -> Assignment ContextElem ctx
       -> T.TypeRepr tp
       -> S.LExpr
       -> TCM2 env (E.Expr env ctx tp)
tcExpr enms env _ tp (L _ (S.LiteralExpr l)) = do
  CheckedLit l' <- tcLit enms env tp l
  return $ E.LiteralExpr l'
tcExpr enms env ctx tp x = do
  (isGuess, Pair tp' x') <- tcInferExpr enms env ctx x
  case (isGuess, testEquality tp tp') of
    -- NOTE: currently the below case never occurs
    (True, _) -> throwError (TypeInferenceError x)
    (False, Nothing) -> throwError (TypeMismatchError x (SomeType tp)
                                                      (Just $ SomeType tp'))
    (False, Just Refl) -> pure x'

-- | Check that a list of expressions have the respective types of a list of
-- types. Returns 'Nothing' if the function is given a different number of
-- terms and types.
tcExprs :: EnumNameSet
        -> Assignment T.FunctionTypeRepr env
        -> Assignment ContextElem ctx
        -> Assignment T.TypeRepr tps
        -> [(S.LExpr, EnumNameSet)]
        -> TCM2 env (Maybe (Assignment (E.Expr env ctx) tps))
tcExprs _ _ _ Empty [] = pure $ Just Empty
tcExprs enms env ctx (tps :> tp) ((x,enms'):xs) = do
  x' <- tcExpr (enms `HS.union` enms') env ctx tp x
  mxs' <- tcExprs enms env ctx tps xs
  case mxs' of
    Just xs' -> pure $ Just (xs' :> x')
    Nothing -> pure Nothing
tcExprs _ _ _ _ _ = pure Nothing


-- Type inference and checking for literals

data InferredLit where
  InferredLit :: NonAbstract tp
              => T.TypeRepr tp -> E.Literal tp -> InferredLit

-- | Guess, or infer, the type of a literal without any knowledge of what its
-- type should be. The 'Bool' returned is true if and only if the type
-- returned is a guess rather than an inference.
tcInferLit :: EnumNameSet
           -> Assignment T.FunctionTypeRepr env 
           -> S.LLiteral -> TCM2 env (Bool, InferredLit)

tcInferLit _ _ (L _ (S.BoolLit b)) = pure (False, InferredLit T.BoolRepr (E.BoolLit b))
tcInferLit _ _ (L _ (S.IntLit z))  = pure (False, InferredLit T.IntRepr  (E.IntLit z))

tcInferLit enms _ (L _ (S.EnumLit (L p e))) | Some e' <- someSymbol e = do
  when (e `HS.notMember` enms) $ emitWarning (EnumNameNotInScope (L p e))
  pure (True , InferredLit (T.EnumRepr (Empty :> e'))
                          (E.EnumLit  (Empty :> e') baseIndex))

tcInferLit enms _ (L _ (S.SetLit es)) | Some es' <- someSymbols (unLoc <$> es) = do
  forM_ es $ \(L p e) ->
    when (e `HS.notMember` enms) $ emitWarning (EnumNameNotInScope (L p e))
  let idxs = toListWithIndex (\i _ -> Some i) es'
  case decideLeq (knownNat @1) (ctxSizeNat (size es')) of
        Left LeqProof -> pure (True, InferredLit (T.SetRepr es')
                                                (E.SetLit  es' idxs))
                   -- we want to be able to give a guess for the type of
                   --  an empty set, but the type doesn't allow it! so we
                   --  do this awful hack...
        Right _ -> let emptySet = (Empty :> knownSymbol @"")
                    in pure (True, InferredLit (T.SetRepr emptySet)
                                              (E.SetLit emptySet []))

tcInferLit enms env (L _ (S.StructLit Nothing fvs)) = do
  (areGuesses, fvs') <- unzip <$> mapM (tcInferFieldLit enms env) fvs
  InferredFieldLits fvs'' <- pure $ toInferredFieldLits (reverse fvs')
  pure (or areGuesses, InferredLit (E.literalType (E.StructLit fvs''))
                                   (E.StructLit fvs''))
tcInferLit enms env (L p (S.StructLit (Just tp) fvs)) = do
  (Some tp', _dcns, enms') <- tcType tp
  -- TODO: Check that this is a valid instance given dcns?
  case tp' of
    T.StructRepr ftps -> do
      mfvs' <- tcFieldLits (enms `HS.union` enms') env ftps (reverse fvs)
      case mfvs' of
         Just (CheckedFieldLits fvs') ->
           pure (False, InferredLit (T.StructRepr ftps) (E.StructLit fvs'))
         Nothing ->
           throwError (StructLiteralLengthError p (Some ftps) (fst <$> fvs))
    _ -> throwError (StructLiteralTypeError tp)

data CheckedLit tp where
  CheckedLit :: NonAbstract tp => E.Literal tp -> CheckedLit tp

-- | Check that the type of a literal is equal to some known type.
tcLit :: EnumNameSet
      -> Assignment T.FunctionTypeRepr env
      -> T.TypeRepr tp -> S.LLiteral -> TCM2 env (CheckedLit tp)

tcLit enms _ (T.EnumRepr cs) (L _ (S.EnumLit (L p e))) = do
  when (e `HS.notMember` enms) $ emitWarning (EnumNameNotInScope (L p e))
  Some i <- enumElemIndex cs (L p e)
  pure $ CheckedLit (E.EnumLit cs i)
tcLit _ _ tp l@(L p (S.EnumLit _)) =
  throwError (TypeMismatchError (L p (S.LiteralExpr l)) (SomeType tp)
                                (Just $ TypeString "an enum"))

tcLit enms _ (T.SetRepr cs) (L _ (S.SetLit es)) = do
  forM_ es $ \(L p e) ->
    when (e `HS.notMember` enms) $ emitWarning (EnumNameNotInScope (L p e))
  es' <- mapM (enumElemIndex cs) es
  pure $ CheckedLit (E.SetLit cs es')
tcLit _ _ tp l@(L p (S.SetLit _)) =
  throwError (TypeMismatchError (L p (S.LiteralExpr l)) (SomeType tp)
                                (Just $ TypeString "a set"))

tcLit enms env (T.StructRepr ftps) (L p (S.StructLit Nothing fvs)) = do
  mfvs' <- tcFieldLits enms env ftps (reverse fvs)
  case mfvs' of
   Just (CheckedFieldLits fvs') -> pure $ CheckedLit (E.StructLit fvs')
   Nothing -> throwError (StructLiteralLengthError p (Some ftps) (fst <$> fvs))
tcLit enms env tp@(T.StructRepr _) l@(L p (S.StructLit _ _)) = do
  (_, InferredLit tp' l') <- tcInferLit enms env l
  case testEquality tp tp' of
    Nothing ->
      throwError (TypeMismatchError (L p (S.LiteralExpr l))
                                    (SomeType tp)
                                    (Just $ SomeType tp'))
    Just Refl ->
      pure $ CheckedLit l'
tcLit _ _ tp l@(L p (S.StructLit _ _)) =
  throwError (TypeMismatchError (L p (S.LiteralExpr l)) (SomeType tp)
                                (Just $ TypeString "a struct"))

tcLit enms env tp l@(L p _) = do
  (isGuess, InferredLit tp' l') <- tcInferLit enms env l
  case (isGuess, testEquality tp tp') of
    (True, _) ->
      throwError (TypeInferenceError (L p (S.LiteralExpr l)))
    (False, Nothing) ->
      throwError (TypeMismatchError (L p (S.LiteralExpr l))
                                    (SomeType tp)
                                    (Just $ SomeType tp'))
    (False, Just Refl) ->
      pure (CheckedLit l')

enumElemIndex :: 1 <= CtxSize cs => Assignment SymbolRepr cs -> LText
              -> TCM2 env (Some (Index cs))
enumElemIndex cs (L p s)
  | Some s' <- someSymbol s, Just i <- elemIndex s' cs = pure (Some i)
  | otherwise = throwError $
      TypeMismatchError (L p (S.LiteralExpr (L p (S.EnumLit (L p s)))))
                        (SomeType (T.SetRepr cs)) Nothing


-- Type inference and checking for field literals

data InferredFieldLit where
  InferredFieldLit :: NonAbstract tp
                   => FieldLiteral '(nm, tp) -> InferredFieldLit

tcInferFieldLit :: EnumNameSet
              -> Assignment T.FunctionTypeRepr env 
              -> (LText, S.LLiteral) -> TCM2 env (Bool, InferredFieldLit)
tcInferFieldLit enms env (L _ s, l) = do
  (isGuess, InferredLit _ l') <- tcInferLit enms env l
  Some s' <- pure $ someSymbol s
  pure $ (isGuess, InferredFieldLit (E.FieldLiteral s' l'))

data InferredFieldLits where
  InferredFieldLits :: NonAbstract ftps
                   => Assignment FieldLiteral ftps
                   -> InferredFieldLits

toInferredFieldLits :: [InferredFieldLit] -> InferredFieldLits
toInferredFieldLits [] = InferredFieldLits Empty
toInferredFieldLits (InferredFieldLit fl : ifls)
  | InferredFieldLits fls <- toInferredFieldLits ifls
  = InferredFieldLits (fls :> fl)

data CheckedFieldLits ftps where
  CheckedFieldLits :: NonAbstract ftps
                 => Assignment FieldLiteral ftps
                 -> CheckedFieldLits ftps

tcFieldLits :: EnumNameSet
            -> Assignment T.FunctionTypeRepr env 
            -> Assignment T.FieldRepr ftps
            -> [(LText, S.LLiteral)]
            -> TCM2 env (Maybe (CheckedFieldLits ftps))
tcFieldLits _ _ Empty [] = pure $ Just (CheckedFieldLits Empty)
tcFieldLits enms env (ftps :> FieldRepr s1 ftp) ((L p s2, l):fvs) = do
  when (symbolRepr s1 /= s2) $
    throwError (StructLiteralNameMismatchError (L p s2) (symbolRepr s1))
  CheckedLit l' <- tcLit enms env ftp l
  let fv' = E.FieldLiteral s1 l'
  mfvs' <- tcFieldLits enms env ftps fvs
  case mfvs' of
    Just (CheckedFieldLits fvs') -> pure $ Just (CheckedFieldLits (fvs' :> fv'))
    Nothing -> pure Nothing
tcFieldLits _ _ _ _ = pure Nothing


-- Unification of type guesses

data SomeNonAbstractType where
  SomeNonAbsTp :: NonAbstract tp
               => TypeRepr tp -> SomeNonAbstractType

-- | Given guesses for the types of two terms, try to produce a single type
-- which is a valid guess for the type of both terms.
unifyTypes :: (NonAbstract tp1, NonAbstract tp2)
           => TypeRepr tp1 -> TypeRepr tp2 -> Maybe SomeNonAbstractType

unifyTypes T.BoolRepr T.BoolRepr = Just $ SomeNonAbsTp T.BoolRepr
unifyTypes T.IntRepr  T.IntRepr  = Just $ SomeNonAbsTp T.IntRepr 

unifyTypes (T.EnumRepr cs1) (T.EnumRepr cs2)
  | SomeNonEmptySyms uni_cs <- unifyEnumNames cs1 cs2
  = Just $ SomeNonAbsTp (T.EnumRepr uni_cs)
unifyTypes (T.SetRepr  cs1) (T.SetRepr  cs2)
  | SomeNonEmptySyms uni_cs <- unifyEnumNames cs1 cs2
  = Just $ SomeNonAbsTp (T.SetRepr  uni_cs)

unifyTypes (T.StructRepr ftps1) (T.StructRepr ftps2) = do
  let uni_ftps_map = H.unionWith (bind2 unifyFields) (toFieldMap ftps1)
                                                     (toFieldMap ftps2)
  SomeNonAbsFlds uni_ftps <- toNonAbstractFields <$> sequence (H.elems uni_ftps_map)
  Just $ SomeNonAbsTp (T.StructRepr uni_ftps)
  where toFieldMap :: NonAbstract ftps
                   => Assignment FieldRepr ftps
                   -> H.Map Text (Maybe SomeNonAbstractField)
        toFieldMap Empty = H.empty
        toFieldMap (ftps :> ftp@(FieldRepr f _))
          = H.insert (symbolRepr f) (Just (SomeNonAbsFld ftp)) (toFieldMap ftps)

unifyTypes _ _ = Nothing


data SomeNonAbstractField where
  SomeNonAbsFld :: NonAbstract tp => FieldRepr '(nm, tp)
                -> SomeNonAbstractField

-- | Given guesses for the types of two fields with the same name, try to
-- produce a single type which is a valid guess for the type of both fields.
unifyFields :: SomeNonAbstractField -> SomeNonAbstractField
            -> Maybe SomeNonAbstractField
unifyFields (SomeNonAbsFld (FieldRepr f tp1)) (SomeNonAbsFld (FieldRepr _ tp2))
  = (\(SomeNonAbsTp uni_tp) -> SomeNonAbsFld (FieldRepr f uni_tp)) <$> unifyTypes tp1 tp2

data SomeNonAbstractFields where
  SomeNonAbsFlds :: NonAbstract ftps
                 => Assignment FieldRepr ftps
                 -> SomeNonAbstractFields

toNonAbstractFields :: [SomeNonAbstractField] -> SomeNonAbstractFields
toNonAbstractFields [] = SomeNonAbsFlds Empty
toNonAbstractFields (SomeNonAbsFld ftp : ftps)
  | SomeNonAbsFlds ftps' <- toNonAbstractFields ftps
  = SomeNonAbsFlds (ftps' :> ftp)


data SomeNonEmptySymbols where
  SomeNonEmptySyms :: 1 <= CtxSize cs
                   => Assignment SymbolRepr cs -> SomeNonEmptySymbols

-- | The union of two nonempty 'Assignment SymbolRepr', ignoring empty
-- symbols (`knownSymbol @""`) unless both given assignments consist only of
-- empty symbols, in which case the resulting assignment consists only of
-- empty symbols.
unifyEnumNames :: (1 <= CtxSize cs1, 1 <= CtxSize cs2)
               => Assignment SymbolRepr cs1 -> Assignment SymbolRepr cs2
               -> SomeNonEmptySymbols
unifyEnumNames cs1 cs2 =
  let uni_cs_list = filter (\s -> s /= Some (knownSymbol @""))
                           (union (toListFC Some cs1) (toListFC Some cs2))
   in case fromList uni_cs_list of
        Some uni_cs ->
          case decideLeq (knownNat @1) (ctxSizeNat (size uni_cs)) of
            Left LeqProof -> SomeNonEmptySyms uni_cs
            Right _ -> SomeNonEmptySyms (Empty :> knownSymbol @"")<|MERGE_RESOLUTION|>--- conflicted
+++ resolved
@@ -267,19 +267,14 @@
              ; pure (False, Pair T.BoolRepr (E.EqExpr x'' y''))
              } `catchError` (const $ throwError uni_err)
         _ -> throwError uni_err
-<<<<<<< HEAD
     (Nothing, _) -> throwError (AbstractEqualityError x (SomeType xtp))
     (_, Nothing) -> throwError (AbstractEqualityError y (SomeType ytp))
-=======
-    (TrueRepr, _) -> throwError (AbstractEqualityError x (SomeType xtp))
-    (_, TrueRepr) -> throwError (AbstractEqualityError y (SomeType ytp))
 -- we entirely leverage the previous case here
 tcInferExpr enms env ctx (L p (S.NeqExpr x y)) =
   tcInferExpr enms env ctx (L p (S.EqExpr x y)) >>= \case
     (False, Pair T.BoolRepr (E.EqExpr x' y')) ->
       pure (False, Pair T.BoolRepr (E.NeqExpr x' y'))
     _ -> throwError $ InternalError p "NeqExpr!"
->>>>>>> c0c72406
 
 tcInferExpr enms env ctx (L _ (S.LteExpr x y)) = do
   x' <- tcExpr enms env ctx T.IntRepr x
